--- conflicted
+++ resolved
@@ -3,12 +3,7 @@
 
 modules = ["basecaller", "train", "evaluate", "view", "convert", "download", "export"]
 
-<<<<<<< HEAD
-__version__ = "0.5.1+smf"
-=======
-__version__ = '0.6.2'
->>>>>>> d0cf56f5
-
+__version__ = '0.6.2+smf'
 
 def main():
     parser = ArgumentParser("bonito", formatter_class=ArgumentDefaultsHelpFormatter)
